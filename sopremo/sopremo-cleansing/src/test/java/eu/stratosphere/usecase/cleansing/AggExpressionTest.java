package eu.stratosphere.usecase.cleansing;
import static eu.stratosphere.sopremo.JsonUtil.createObjectNode;
import static eu.stratosphere.sopremo.JsonUtil.createValueNode;
import junit.framework.Assert;

import org.junit.Test;

import eu.stratosphere.sopremo.BuiltinFunctions;
import eu.stratosphere.sopremo.expressions.ArrayProjection;
import eu.stratosphere.sopremo.expressions.ConstantExpression;
import eu.stratosphere.sopremo.expressions.EvaluableExpressionTest;
import eu.stratosphere.sopremo.expressions.EvaluationExpression;
import eu.stratosphere.sopremo.expressions.FunctionCall;
import eu.stratosphere.sopremo.expressions.ObjectAccess;
import eu.stratosphere.sopremo.jsondatamodel.ArrayNode;
import eu.stratosphere.sopremo.jsondatamodel.JsonNode;

public class AggExpressionTest extends EvaluableExpressionTest<AggExpression> {
	@Override
	protected AggExpression createDefaultInstance(int index) {
		return new AggExpression(new ConstantExpression(index), EvaluationExpression.NULL);
	}

	@Test
	public void testAggregation() {
<<<<<<< HEAD
		this.context.getFunctionRegistry().register(BuiltinFunctions.class);

		ArrayNode input = new ArrayNode(null);
=======
		context.getFunctionRegistry().register(BuiltinFunctions.class);
		
		ArrayNode input = new ArrayNode();
>>>>>>> 082f89a3
		input.add(createObjectNode("key", 1, "value", 11));
		input.add(createObjectNode("key", 2, "value", 24));
		input.add(createObjectNode("key", 3, "value", 33));
		input.add(createObjectNode("key", 2, "value", 25));
		input.add(createObjectNode("key", 1, "value", 12));

		AggExpression aggExpression = new AggExpression(new ObjectAccess("key"), new FunctionCall("sum",
			new ArrayProjection(new ObjectAccess("value"))));

		JsonNode result = aggExpression.evaluate(input, this.context);

		ArrayNode expected = new ArrayNode();
		expected.add(createValueNode(23));
		expected.add(createValueNode(49));
		expected.add(createValueNode(33));

		Assert.assertEquals(expected, result);
	}
}<|MERGE_RESOLUTION|>--- conflicted
+++ resolved
@@ -23,15 +23,9 @@
 
 	@Test
 	public void testAggregation() {
-<<<<<<< HEAD
-		this.context.getFunctionRegistry().register(BuiltinFunctions.class);
-
-		ArrayNode input = new ArrayNode(null);
-=======
 		context.getFunctionRegistry().register(BuiltinFunctions.class);
 		
 		ArrayNode input = new ArrayNode();
->>>>>>> 082f89a3
 		input.add(createObjectNode("key", 1, "value", 11));
 		input.add(createObjectNode("key", 2, "value", 24));
 		input.add(createObjectNode("key", 3, "value", 33));
