/***********************************************************************************************************************
 *
 * Copyright (C) 2010 by the Stratosphere project (http://stratosphere.eu)
 *
 * Licensed under the Apache License, Version 2.0 (the "License"); you may not use this file except in compliance with
 * the License. You may obtain a copy of the License at
 *
 *     http://www.apache.org/licenses/LICENSE-2.0
 *
 * Unless required by applicable law or agreed to in writing, software distributed under the License is distributed on
 * an "AS IS" BASIS, WITHOUT WARRANTIES OR CONDITIONS OF ANY KIND, either express or implied. See the License for the
 * specific language governing permissions and limitations under the License.
 *
 **********************************************************************************************************************/

package eu.stratosphere.nephele.instance.cluster;

import java.io.File;
import java.io.IOException;
<<<<<<< HEAD
=======
import java.net.InetAddress;
import java.net.UnknownHostException;
>>>>>>> 3b219b1f
import java.util.ArrayList;
import java.util.HashMap;
import java.util.Iterator;
import java.util.List;
import java.util.Map;
import java.util.Timer;
import java.util.TimerTask;

import org.apache.commons.logging.Log;
import org.apache.commons.logging.LogFactory;
import org.apache.hadoop.util.StringUtils;

import eu.stratosphere.nephele.configuration.ConfigConstants;
import eu.stratosphere.nephele.configuration.Configuration;
import eu.stratosphere.nephele.configuration.GlobalConfiguration;
import eu.stratosphere.nephele.instance.AllocatedResource;
import eu.stratosphere.nephele.instance.HardwareDescription;
import eu.stratosphere.nephele.instance.HardwareDescriptionFactory;
import eu.stratosphere.nephele.instance.InstanceConnectionInfo;
import eu.stratosphere.nephele.instance.InstanceException;
import eu.stratosphere.nephele.instance.InstanceListener;
import eu.stratosphere.nephele.instance.InstanceManager;
import eu.stratosphere.nephele.instance.InstanceType;
import eu.stratosphere.nephele.instance.InstanceTypeDescription;
import eu.stratosphere.nephele.instance.InstanceTypeDescriptionFactory;
import eu.stratosphere.nephele.instance.InstanceTypeFactory;
import eu.stratosphere.nephele.jobgraph.JobID;
import eu.stratosphere.nephele.topology.NetworkNode;
import eu.stratosphere.nephele.topology.NetworkTopology;
import eu.stratosphere.nephele.util.SerializableArrayList;

/**
 * Instance Manager for a static cluster.
 * <p>
 * The cluster manager can handle heterogeneous instances (compute nodes). Each instance type used in the cluster must
<<<<<<< HEAD
 * be described in the configuration. The configuration must include the number of different instance types as well as
 * description of the hardware profile of each instance type.
 * <p>
 * This is a sample configuration: <code>
 * # number of instance types defined in this cluster
 * clustermgr.nrtypes = 5 
 * 
=======
 * be described in the configuration.
 * <p>
 * This is a sample configuration: <code>
>>>>>>> 3b219b1f
 * # definition of instances in format
 * # instancename,numComputeUnits,numCores,memorySize,diskCapacity,pricePerHour
 * instancemanager.cluster.type.1 = m1.small,2,1,2048,10,10
 * instancemanager.cluster.type. = c1.medium,2,1,2048,10,10
 * instancemanager.cluster.type. = m1.large,4,2,2048,10,10
 * instancemanager.cluster.type. = m1.xlarge,8,4,8192,20,20
 * instancemanager.cluster.type. = c1.xlarge,8,4,16384,20,40
 * 
 * # default instance type
<<<<<<< HEAD
 * clustermgr.instancetype.defaultInstance = m1.large
 * </code> Each instance is expected to run exactly one {@link TaskManager}. When the {@link TaskManager} registers with
 * the {@link JobManager} it sends a {@link HardwareDescription} which describes the actual hardware characteristics of
 * the instance (compute node). The cluster manage will attempt to match the report hardware characteristics with one of
 * the configured instance types. Moreover, the cluster manager is capable of partitioning larger instances (compute
 * nodes) into smaller, less powerful instances.
=======
 * instancemanager.cluster.defaulttype = 1 (pointing to m1.small)
 * </code> Each instance is expected to run exactly one {@link eu.stratosphere.nephele.taskmanager.TaskManager}. When
 * the {@link eu.stratosphere.nephele.taskmanager.TaskManager} registers with the
 * {@link eu.stratosphere.nephele.jobmanager.JobManager} it sends a {@link HardwareDescription} which describes the
 * actual hardware characteristics of the instance (compute node). The cluster manage will attempt to match the report
 * hardware characteristics with one of the configured instance types. Moreover, the cluster manager is capable of
 * partitioning larger instances (compute nodes) into smaller, less powerful instances.
>>>>>>> 3b219b1f
 * <p>
 * This class is thread-safe.
 * 
 * @author battre
 * @author warneke
 */
public class ClusterManager implements InstanceManager {

	// ------------------------------------------------------------------------
	// Internal Constants
	// ------------------------------------------------------------------------
<<<<<<< HEAD

	/**
	 * The log object used to report debugging and error information.
	 */
	private static final Log LOG = LogFactory.getLog(ClusterManager.class);

	/**
	 * The name of the file which contains the IP to instance type mapping.
	 */
	private static final String SLAVE_FILE_NAME = "slaves";

	/**
	 * The key to extract the configuration directory from the global configuration.
	 */
	private final static String CONFIG_DIR_KEY = "config.dir";

	/**
	 * Period after which we check whether hosts did not send heart-beat
	 * messages.
	 */
	private static final int BASE_INTERVAL = 10 * 1000; // 10 sec.
=======

	/**
	 * The log object used to report debugging and error information.
	 */
	private static final Log LOG = LogFactory.getLog(ClusterManager.class);

	/**
	 * The name of the file which contains the IP to instance type mapping.
	 */
	private static final String SLAVE_FILE_NAME = "slaves";

	/**
	 * The key to extract the configuration directory from the global configuration.
	 */
	private final static String CONFIG_DIR_KEY = "config.dir";
>>>>>>> 3b219b1f

	/**
	 * Default duration after which a host is purged in case it did not send
	 * a heart-beat message.
	 */
	private static final int DEFAULT_CLEANUP_INTERVAL = 2 * 60; // 2 min.

	// ------------------------------------------------------------------------
	// Fields
	// ------------------------------------------------------------------------

	/**
	 * The key prefix for the configuration parameters that define the different available instance types.
	 */
	private static final String INSTANCE_TYPE_PREFIX_KEY = "instancemanager.cluster.type.";

<<<<<<< HEAD
	/**
	 * The default instance type.
	 */
=======
	/**
	 * The key to retrieve the index of the default instance type from the configuration.
	 */
	private static final String DEFAULT_INSTANCE_TYPE_INDEX_KEY = "instancemanager.cluster.defaulttype";

	/**
	 * The key to retrieve the clean up interval from the configuration.
	 */
	private static final String CLEANUP_INTERVAL_KEY = "instancemanager.cluster.cleanupinterval";

	/**
	 * Regular expression to extract the IP and the instance type of a cluster instance from the slave file.
	 */
	private static final Pattern IP_TO_INSTANCE_TYPE_PATTERN = Pattern.compile("^(\\S+)\\s*(\\S*)\\s*$");

	// ------------------------------------------------------------------------
	// Fields
	// ------------------------------------------------------------------------

	/**
	 * Duration after which a host is purged in case it did not send a
	 * heart-beat message.
	 */
	private final long cleanUpInterval;

	/**
	 * The default instance type.
	 */
>>>>>>> 3b219b1f
	private final InstanceType defaultInstanceType;

	/**
	 * Set of hosts known to run a task manager that are thus able to execute
	 * tasks.
	 */
	private final Map<InstanceConnectionInfo, ClusterInstance> registeredHosts;

	/**
	 * Map of a {@link JobID} to all {@link AllocatedSlice}s that belong to this job.
	 */
	private final Map<JobID, List<AllocatedSlice>> slicesOfJobs;

	/**
	 * List of instance types that can be executed on this cluster, sorted by
	 * price (cheapest to most expensive).
	 */
	private final InstanceType[] availableInstanceTypes;
<<<<<<< HEAD

	private final List<InstanceTypeDescription> instanceTypeDescriptionList;

	/**
	 * The network topology of the cluster.
	 */
	private final NetworkTopology networkTopology;

	/**
	 * Object that is notified if instances become available or vanish
	 */
	private InstanceListener instanceListener;

	/**
	 * Matrix storing how many instances of a particular type and be accommodated in another instance type.
	 */
	private final int[][] instanceAccommodationMatrix;
=======

	/**
	 * List of instance type descriptions which can be queried by the job manager.
	 */
	private final List<InstanceTypeDescription> instanceTypeDescriptionList;

	/**
	 * Map of IP addresses to instance types.
	 */
	private final Map<InetAddress, InstanceType> ipToInstanceTypeMapping = new HashMap<InetAddress, InstanceType>();

	/**
	 * The network topology of the cluster.
	 */
	private final NetworkTopology networkTopology;
>>>>>>> 3b219b1f

	/**
	 * Object that is notified if instances become available or vanish
	 */
	private InstanceListener instanceListener;

	/**
	 * Matrix storing how many instances of a particular type and be accommodated in another instance type.
	 */
	private final int[][] instanceAccommodationMatrix;

	/**
	 * Periodic task that checks whether hosts have not sent their heart-beat
	 * messages and purges the hosts in this case.
	 */
	private final TimerTask cleanupStaleMachines = new TimerTask() {

		@Override
		public void run() {

			synchronized (ClusterManager.this) {

				final List<Map.Entry<InstanceConnectionInfo, ClusterInstance>> hostsToRemove = new ArrayList<Map.Entry<InstanceConnectionInfo, ClusterInstance>>();

				// check all hosts whether they did not send heat-beat messages.
				for (Map.Entry<InstanceConnectionInfo, ClusterInstance> entry : registeredHosts.entrySet()) {

					final ClusterInstance host = entry.getValue();
					if (!host.isStillAlive(cleanUpInterval)) {

						// this host has not sent the heat-beat messages
						// -> we terminate all instances running on this host and notify the jobs
						final List<AllocatedSlice> removedSlices = host.removeAllAllocatedSlices();
						for (AllocatedSlice removedSlice : removedSlices) {

							final JobID jobID = removedSlice.getJobID();
							final List<AllocatedSlice> slicesOfJob = slicesOfJobs.get(jobID);
							if (slicesOfJob == null) {
								LOG.error("Cannot find allocated slices for job with ID + " + jobID);
								continue;
							}

							slicesOfJob.remove(removedSlice);

							// Clean up
							if (slicesOfJob.isEmpty()) {
								slicesOfJobs.remove(jobID);
							}

							if (instanceListener != null) {
								instanceListener.allocatedResourceDied(removedSlice.getJobID(), new AllocatedResource(
									removedSlice.getHostingInstance(), removedSlice.getAllocationID()));
							}
						}

						hostsToRemove.add(entry);
					}
				}

				registeredHosts.entrySet().removeAll(hostsToRemove);
<<<<<<< HEAD
				
=======

>>>>>>> 3b219b1f
				updateInstaceTypeDescriptionList();
			}
		}
	};

	// ------------------------------------------------------------------------
	// Constructor and set-up
	// ------------------------------------------------------------------------

	/**
	 * Constructor.
	 */
	public ClusterManager() {

		this.registeredHosts = new HashMap<InstanceConnectionInfo, ClusterInstance>();

		this.slicesOfJobs = new HashMap<JobID, List<AllocatedSlice>>();

		// Load the instance type this cluster can offer
		this.availableInstanceTypes = populateInstanceTypeArray();

		this.instanceAccommodationMatrix = calculateInstanceAccommodationMatrix();

		this.instanceTypeDescriptionList = new SerializableArrayList<InstanceTypeDescription>();
<<<<<<< HEAD

		long tmpCleanUpInterval = (long) GlobalConfiguration.getInteger(
			ConfigConstants.INSTANCE_MANAGER_CLEANUP_INTERVAL_KEY, DEFAULT_CLEANUP_INTERVAL) * 1000;

		if ((tmpCleanUpInterval % BASE_INTERVAL) != 0) {
=======

		long tmpCleanUpInterval = (long) GlobalConfiguration.getInteger(
			CLEANUP_INTERVAL_KEY, DEFAULT_CLEANUP_INTERVAL) * 1000;

		if (tmpCleanUpInterval < 10) { // Clean up interval must be at least ten seconds
>>>>>>> 3b219b1f
			LOG.warn("Invalid clean up interval. Reverting to default cleanup interval of " +
				DEFAULT_CLEANUP_INTERVAL + " secs.");
			tmpCleanUpInterval = DEFAULT_CLEANUP_INTERVAL;
		}

		this.cleanUpInterval = tmpCleanUpInterval;

		int tmpDefaultInstanceTypeIndex = GlobalConfiguration.getInteger(
<<<<<<< HEAD
			ConfigConstants.INSTANCE_MANAGER_DEFAULT_INSTANCE_TYPE_INDEX_KEY,
=======
			DEFAULT_INSTANCE_TYPE_INDEX_KEY,
>>>>>>> 3b219b1f
			ConfigConstants.DEFAULT_DEFAULT_INSTANCE_TYPE_INDEX);

		if (tmpDefaultInstanceTypeIndex > this.availableInstanceTypes.length) {
			LOG.warn("Incorrect index to for default instance type (" + tmpDefaultInstanceTypeIndex +
				"), switching to default index " + ConfigConstants.DEFAULT_DEFAULT_INSTANCE_TYPE_INDEX);

			tmpDefaultInstanceTypeIndex = ConfigConstants.DEFAULT_DEFAULT_INSTANCE_TYPE_INDEX;
		}

		this.defaultInstanceType = this.availableInstanceTypes[tmpDefaultInstanceTypeIndex - 1];
<<<<<<< HEAD
=======

		// sort available instances by CPU core
		sortAvailableInstancesByNumberOfCPUCores();

		// load the network topology from the slave file
		this.networkTopology = loadNetworkTopology();
>>>>>>> 3b219b1f

		// sort available instances by CPU core
		sortAvailableInstancesByNumberOfCPUCores();

		// load the network topology from the slave file
		this.networkTopology = loadNetworkTopology();

		// look every BASEINTERVAL milliseconds for crashed hosts
		final boolean runTimerAsDaemon = true;
		new Timer(runTimerAsDaemon).schedule(cleanupStaleMachines, 1000, 1000);

		// Load available instance types into the instance description list
		updateInstaceTypeDescriptionList();
	}

	/**
<<<<<<< HEAD
	 * Sorts the list of available instance types by the number of CPU cores in an ascending order.
=======
	 * Reads the IP to instance type mapping from the slave file.
	 */
	private void loadIPToInstanceTypeMapping() {

		final String configDir = GlobalConfiguration.getString(CONFIG_DIR_KEY, null);
		if (configDir == null) {
			LOG.error("Cannot find configuration directory to read IP to instance type mapping");
			return;
		}

		final File slaveFile = new File(configDir + File.separator + SLAVE_FILE_NAME);
		if (!slaveFile.exists()) {
			LOG.error("Cannot access slave file to read IP to instance type mapping");
			return;
		}

		try {

			final BufferedReader input = new BufferedReader(new FileReader(slaveFile));

			String line = null;

			while ((line = input.readLine()) != null) {

				final Matcher m = IP_TO_INSTANCE_TYPE_PATTERN.matcher(line);
				if (!m.matches()) {
					LOG.error("Entry does not match format: " + line);
					continue;
				}
				InetAddress address = null;
				String host = m.group(1);
				try {
					final int pos = host.lastIndexOf('/');
					if (pos != -1) {
						host = host.substring(pos + 1);
					}
					address = InetAddress.getByName(host);
				} catch (UnknownHostException e) {
					LOG.error("Cannot resolve " + host + " to a hostname/IP address", e);
					continue;
				}

				InstanceType instanceType = null;
				String instanceTypeName = m.group(2);
				if (instanceTypeName != null && instanceTypeName.length() > 0) {

					instanceType = getInstanceTypeByName(instanceTypeName);
					if (instanceType != null) {
						this.ipToInstanceTypeMapping.put(address, instanceType);
					}
				}
			}

			input.close();

		} catch (IOException e) {
			LOG.error("Cannot load IP to instance type mapping from file " + e);
		}
	}

	/**
	 * Sorts the list of available instance types by the number of CPU cores in a descending order.
>>>>>>> 3b219b1f
	 */
	private void sortAvailableInstancesByNumberOfCPUCores() {

		if (this.availableInstanceTypes.length < 2) {
			return;
		}

		for (int i = 1; i < this.availableInstanceTypes.length; i++) {
			final InstanceType it = this.availableInstanceTypes[i];
			int j = i;
<<<<<<< HEAD
			while (j > 0 && this.availableInstanceTypes[j - 1].getNumberOfCores() > it.getNumberOfCores()) {
				this.availableInstanceTypes[j] = this.availableInstanceTypes[j - 1];
				--j;
			}
=======
			while (j > 0 && this.availableInstanceTypes[j - 1].getNumberOfCores() < it.getNumberOfCores()) {
				this.availableInstanceTypes[j] = this.availableInstanceTypes[j - 1];
				--j;
			}
			this.availableInstanceTypes[j] = it;
>>>>>>> 3b219b1f
		}
	}

	/**
	 * Attempts to load the current network topology from the slave file. If locating or reading the slave file fails,
	 * the method will return an empty network topology.
	 * 
	 * @return the network topology as read from the slave file
	 */
	private NetworkTopology loadNetworkTopology() {

		// Check if slave file exists
		final String configDir = GlobalConfiguration.getString(CONFIG_DIR_KEY, null);
		if (configDir == null) {
			LOG.error("Cannot find configuration directory to load network topology, using flat topology instead");
			return NetworkTopology.createEmptyTopology();
		}

		final File slaveFile = new File(configDir + File.separator + SLAVE_FILE_NAME);
		if (!slaveFile.exists()) {
			LOG.error("Cannot access slave file to load network topology, using flat topology instead");
			return NetworkTopology.createEmptyTopology();
		}

		try {
			return NetworkTopology.fromFile(slaveFile);
		} catch (IOException ioe) {
			LOG.error("Error while loading the network topology: " + StringUtils.stringifyException(ioe));
		}

		return NetworkTopology.createEmptyTopology();
	}

	/**
	 * {@inheritDoc}
	 */
	@Override
	public void shutdown() {
		this.cleanupStaleMachines.cancel();
	}

	/**
	 * Reads the instance types configured in the config file. Each instance type is defined by a key/value pair. The
	 * format of the key is <code>instancemanager.cluster.type.X</code> where X is an ongoing integer number starting at
	 * 1. The format of the value follows the pattern
	 * "instancename,numComputeUnits,numCores,memorySize,diskCapacity,pricePerHour" (see {@link InstanceType}).
	 * 
	 * @return list of available instance types sorted by price (cheapest to
	 *         most expensive)
	 */
	private InstanceType[] populateInstanceTypeArray() {

		final List<InstanceType> instanceTypes = new ArrayList<InstanceType>();

		// read instance types
		int count = 1;
		while (true) {

			final String key = ConfigConstants.INSTANCE_MANAGER_INSTANCE_TYPE_PREFIX_KEY + Integer.toString(count);
			String descr = GlobalConfiguration.getString(key, null);

			if (descr == null) {
				if (count == 1) {
					LOG.error("Configuration does not contain at least one definition for an instance type, " +
							"using default instance type: " + ConfigConstants.DEFAULT_INSTANCE_TYPE);

					descr = ConfigConstants.DEFAULT_INSTANCE_TYPE;
				} else {
					break;
				}
			}

			// parse entry
			try {
				// if successful add new instance type
				final InstanceType instanceType = InstanceTypeFactory.constructFromDescription(descr);
				LOG.info("Loaded instance type " + instanceType.getIdentifier() + " from the configuration");
				instanceTypes.add(instanceType);
			} catch (Throwable t) {
				LOG.error("Error parsing " + key + ":" + descr + ". Using default using default instance type: " +
					ConfigConstants.DEFAULT_INSTANCE_TYPE + " for instance type " + count + ".", t);

<<<<<<< HEAD
				// we need to add an instance type anyways, because otherwise a non-parsable instance description
				// would cause the numbering to be wrong.
				instanceTypes.add(InstanceTypeFactory.constructFromDescription(ConfigConstants.DEFAULT_INSTANCE_TYPE));
=======
				break;
>>>>>>> 3b219b1f
			}

			// Increase key index
			++count;
		}

		return instanceTypes.toArray(new InstanceType[instanceTypes.size()]);
	}

	/**
	 * {@inheritDoc}
	 */
	@Override
	public InstanceType getDefaultInstanceType() {

		return this.defaultInstanceType;
	}

	/**
	 * {@inheritDoc}
	 */
	@Override
	public InstanceType getInstanceTypeByName(String instanceTypeName) {

		for (InstanceType it : availableInstanceTypes) {
			if (it.getIdentifier().equals(instanceTypeName)) {
				return it;
			}
		}

		return null;
	}

	/**
	 * {@inheritDoc}
	 */
	@Override
	public InstanceType getSuitableInstanceType(int minNumComputeUnits, int minNumCPUCores, int minMemorySize,
			int minDiskCapacity, int maxPricePerHour) {

		// the instances are sorted by price -> the first instance that
		// fulfills/ the requirements is suitable and the cheapest

		for (InstanceType i : availableInstanceTypes) {
			if (i.getNumberOfComputeUnits() >= minNumComputeUnits && i.getNumberOfCores() >= minNumCPUCores
				&& i.getMemorySize() >= minMemorySize && i.getDiskCapacity() >= minDiskCapacity
				&& i.getPricePerHour() <= maxPricePerHour) {
				return i;
			}
		}

		return null;
	}

	/**
	 * {@inheritDoc}
	 */
	@Override
	public synchronized void releaseAllocatedResource(JobID jobID, Configuration conf,
			AllocatedResource allocatedResource) throws InstanceException {

		// release the instance from the host
		final ClusterInstance clusterInstance = (ClusterInstance) allocatedResource.getInstance();
		final AllocatedSlice removedSlice = clusterInstance.removeAllocatedSlice(allocatedResource.getAllocationID());

		// remove the local association between instance and job
		final List<AllocatedSlice> slicesOfJob = this.slicesOfJobs.get(jobID);
		if (slicesOfJob == null) {
			LOG.error("Cannot find allocated slice to release allocated slice for job " + jobID);
			return;
		}

		slicesOfJob.remove(removedSlice);

		// Clean up
		if (slicesOfJob.isEmpty()) {
			this.slicesOfJobs.remove(jobID);
		}
	}

	/**
	 * Creates a new {@link ClusterInstance} object to manage instances that can
	 * be executed on that host.
	 * 
	 * @param instanceConnectionInfo
	 *        the connection information for the instance
	 * @param hardwareDescription
	 *        the hardware description provided by the new instance
	 * @return a new {@link ClusterInstance} object or <code>null</code> if the cluster instance could not be created
	 */
	private ClusterInstance createNewHost(InstanceConnectionInfo instanceConnectionInfo,
			HardwareDescription hardwareDescription) {

<<<<<<< HEAD
		final InstanceType instanceType = mactchHardwareDescriptionWithInstanceType(hardwareDescription);
		if (instanceType == null) {
			LOG.error("No matching instance type, cannot create cluster instance");
			return null;
=======
		// Check if there is a user-defined instance type for this IP address
		InstanceType instanceType = this.ipToInstanceTypeMapping.get(instanceConnectionInfo.getAddress());
		if (instanceType != null) {
			LOG.info("Found user-defined instance type for cluster instance with IP "
				+ instanceConnectionInfo.getAddress() + ": " + instanceType);
		} else {
			instanceType = mactchHardwareDescriptionWithInstanceType(hardwareDescription);
			if (instanceType != null) {
				LOG.info("Hardware profile of cluster instance with IP " + instanceConnectionInfo.getAddress()
					+ " matches with instance type " + instanceType);
			} else {
				LOG.error("No matching instance type, cannot create cluster instance");
				return null;
			}
>>>>>>> 3b219b1f
		}

		// Try to match new host with a stub host from the existing topology
		String instanceName = instanceConnectionInfo.getHostName();
		NetworkNode parentNode = this.networkTopology.getRootNode();
		NetworkNode currentStubNode = null;

		// Try to match new host using the host name
		while (true) {

			currentStubNode = this.networkTopology.getNodeByName(instanceName);
			if (currentStubNode != null) {
				break;
			}

			final int pos = instanceName.lastIndexOf('.');
			if (pos == -1) {
				break;
			}

			/*
			 * If host name is reported as FQDN, iterative remove parts
			 * of the domain name until a match occurs or no more dots
			 * can be found in the host name.
			 */
			instanceName = instanceName.substring(0, pos);
		}

		// Try to match the new host using the IP address
		if (currentStubNode == null) {
			instanceName = instanceConnectionInfo.getAddress().toString();
			instanceName = instanceName.replaceAll("/", ""); // Remove any / characters
			currentStubNode = this.networkTopology.getNodeByName(instanceName);
		}

		if (currentStubNode != null) {
			/*
			 * The instance name will be the same as the one of the stub node. That way
			 * the stub now will be removed from the network topology and replaced be
			 * the new node.
			 */
			if (currentStubNode.getParentNode() != null) {
				parentNode = currentStubNode.getParentNode();
			}
			// Remove the stub node from the tree
			currentStubNode.remove();
		}

		LOG.info("Creating instance of type " + instanceType + " for " + instanceConnectionInfo + ", parent is "
			+ parentNode.getName());
		final ClusterInstance host = new ClusterInstance(instanceConnectionInfo, instanceType, parentNode,
			this.networkTopology, hardwareDescription);

		return host;
	}

	/**
	 * Attempts to match the hardware characteristics provided by the {@link HardwareDescription} object with one
	 * of the instance types set in the configuration. The matching is pessimistic, i.e. the hardware characteristics of
	 * the chosen instance type never exceed the actually reported characteristics from the hardware description.
	 * 
	 * @param hardwareDescription
	 *        the hardware description as reported by the instance
	 * @return the best matching instance type or <code>null</code> if no matching instance type can be found
	 */
	private InstanceType mactchHardwareDescriptionWithInstanceType(HardwareDescription hardwareDescription) {

<<<<<<< HEAD
		// Assumes that the available instance types are ordered by number of CPU cores in ascending order
		for (int i = this.availableInstanceTypes.length - 1; i >= 0; i--) {
=======
		// Assumes that the available instance types are ordered by number of CPU cores in descending order
		for (int i = 0; i < this.availableInstanceTypes.length; i++) {
>>>>>>> 3b219b1f

			final InstanceType candidateInstanceType = this.availableInstanceTypes[i];
			// Check if number of CPU cores match
			if (candidateInstanceType.getNumberOfCores() > hardwareDescription.getNumberOfCPUCores()) {
				continue;
			}

			// Check if size of physical memory matches
			final int memoryInMB = (int) (hardwareDescription.getSizeOfPhysicalMemory() / (1024L * 1024L));
			if (candidateInstanceType.getMemorySize() > memoryInMB) {
				continue;
			}
<<<<<<< HEAD
=======

			return candidateInstanceType;
>>>>>>> 3b219b1f
		}

		LOG.error("Cannot find matching instance type for hardware description ("
			+ hardwareDescription.getNumberOfCPUCores() + " cores, " + hardwareDescription.getSizeOfPhysicalMemory()
			+ " bytes of memory)");

		return null;
	}

	/**
	 * {@inheritDoc}
	 */
	@Override
	public synchronized void reportHeartBeat(InstanceConnectionInfo instanceConnectionInfo,
			HardwareDescription hardwareDescription) {

		ClusterInstance host = registeredHosts.get(instanceConnectionInfo);

		// check whether we have discovered a new host
		if (host == null) {
			host = createNewHost(instanceConnectionInfo, hardwareDescription);

			if (host == null) {
				LOG.error("Could not create a new host object for incoming heart-beat. "
					+ "Probably the configuration file is lacking some entries.");
				return;
			}

			this.registeredHosts.put(instanceConnectionInfo, host);
			LOG.info("New number of registered hosts is " + this.registeredHosts.size());

			// Update the list of instance type descriptions
			updateInstaceTypeDescriptionList();
		}

		host.reportHeartBeat();
	}

	@Override
	public synchronized void requestInstance(JobID jobID, Configuration conf, InstanceType instanceType)
			throws InstanceException {

		// TODO: Introduce topology awareness here
		for (ClusterInstance host : registeredHosts.values()) {
			final AllocatedSlice slice = host.createSlice(instanceType, jobID);
			if (slice != null) {

				List<AllocatedSlice> allocatedSlices = this.slicesOfJobs.get(jobID);
				if (allocatedSlices == null) {
					allocatedSlices = new ArrayList<AllocatedSlice>();
					this.slicesOfJobs.put(jobID, allocatedSlices);
				}
				allocatedSlices.add(slice);

				if (this.instanceListener != null) {
					ClusterInstanceNotifier clusterInstanceNotifier = new ClusterInstanceNotifier(
						this.instanceListener, slice);
					clusterInstanceNotifier.start();
				}
				return;
			}
		}

		throw new InstanceException("Could not find a suitable instance");
	}

	/**
	 * {@inheritDoc}
	 */
	@Override
	public NetworkTopology getNetworkTopology(JobID jobID) {

		// TODO: Make topology job specific
		return this.networkTopology;
	}

	/**
	 * {@inheritDoc}
	 */
	@Override
	public void setInstanceListener(InstanceListener instanceListener) {
		this.instanceListener = instanceListener;
	}

	/**
	 * {@inheritDoc}
	 */
	@Override
	public synchronized List<InstanceTypeDescription> getListOfAvailableInstanceTypes() {
<<<<<<< HEAD
		
=======

>>>>>>> 3b219b1f
		return this.instanceTypeDescriptionList;
	}

	/**
	 * Updates the list of instance type descriptions based on the currently registered hosts.
	 */
	private void updateInstaceTypeDescriptionList() {

		// this.registeredHosts.values().iterator()
		this.instanceTypeDescriptionList.clear();

		// initialize array which stores the availability counter for each instance type
		final int[] numberOfInstances = new int[this.availableInstanceTypes.length];
		for (int i = 0; i < numberOfInstances.length; i++) {
			numberOfInstances[i] = 0;
		}

		// Shuffle through instance types
		for (int i = 0; i < this.availableInstanceTypes.length; i++) {

			final InstanceType currentInstanceType = this.availableInstanceTypes[i];
			int numberOfMatchingInstances = 0;
			int minNumberOfCPUCores = Integer.MAX_VALUE;
			long minSizeOfPhysicalMemory = Long.MAX_VALUE;
			long minSizeOfFreeMemory = Long.MAX_VALUE;
			final Iterator<ClusterInstance> it = this.registeredHosts.values().iterator();
			while (it.hasNext()) {
				final ClusterInstance clusterInstance = it.next();
				if (clusterInstance.getType().equals(currentInstanceType)) {
					++numberOfMatchingInstances;
					final HardwareDescription hardwareDescription = clusterInstance.getHardwareDescription();
					minNumberOfCPUCores = Math.min(minNumberOfCPUCores, hardwareDescription.getNumberOfCPUCores());
					minSizeOfPhysicalMemory = Math.min(minSizeOfPhysicalMemory,
						hardwareDescription.getSizeOfPhysicalMemory());
					minSizeOfFreeMemory = Math.min(minSizeOfFreeMemory, hardwareDescription.getSizeOfFreeMemory());
				}
			}

			// Update number of instances
			int highestAccommodationNumber = -1;
<<<<<<< HEAD
			int highestAccomodationIndex = -1;
			for (int j = 0; j < this.availableInstanceTypes.length; j++) {
				final int accommodationNumber = canBeAccommodated(j, i);
				if (accommodationNumber > 0) {
					numberOfInstances[i] += numberOfMatchingInstances * accommodationNumber;
					if (accommodationNumber > highestAccommodationNumber) {
						highestAccommodationNumber = accommodationNumber;
						highestAccomodationIndex = j;
=======
			int highestAccommodationIndex = -1;
			for (int j = 0; j < this.availableInstanceTypes.length; j++) {
				final int accommodationNumber = canBeAccommodated(j, i);
				// LOG.debug(this.availableInstanceTypes[j].getIdentifier() + " fits into "
				// + this.availableInstanceTypes[i].getIdentifier() + " " + accommodationNumber + " times");
				if (accommodationNumber > 0) {
					numberOfInstances[j] += numberOfMatchingInstances * accommodationNumber;
					if (accommodationNumber > highestAccommodationNumber) {
						highestAccommodationNumber = accommodationNumber;
						highestAccommodationIndex = j;
>>>>>>> 3b219b1f
					}
				}
			}

			// Calculate hardware description
			HardwareDescription pessimisticHardwareDescription = null;
			if (minNumberOfCPUCores < Integer.MAX_VALUE && minSizeOfPhysicalMemory < Long.MAX_VALUE
				&& minSizeOfFreeMemory < Long.MAX_VALUE) {

				pessimisticHardwareDescription = HardwareDescriptionFactory.construct(
					minNumberOfCPUCores, minSizeOfPhysicalMemory, minSizeOfFreeMemory);

			} else {

<<<<<<< HEAD
				if (highestAccommodationNumber > 0) {
					final HardwareDescription descriptionOfLargerInstance = this.instanceTypeDescriptionList.get(
						highestAccomodationIndex).getHardwareDescription();

					final int numCores = descriptionOfLargerInstance.getNumberOfCPUCores() / highestAccommodationNumber;
					final long physMem = descriptionOfLargerInstance.getSizeOfPhysicalMemory()
						/ highestAccommodationNumber;
					final long freeMem = descriptionOfLargerInstance.getSizeOfFreeMemory();

					pessimisticHardwareDescription = HardwareDescriptionFactory.construct(numCores, physMem, freeMem);
=======
				if (highestAccommodationIndex < i) { // Since highestAccommodationIndex smaller than my index, the
														// target instance must be more powerful

					final InstanceTypeDescription descriptionOfLargerInstanceType = this.instanceTypeDescriptionList
						.get(highestAccommodationIndex);
					if (descriptionOfLargerInstanceType.getHardwareDescription() != null) {
						final HardwareDescription hardwareDescriptionOfLargerInstanceType = descriptionOfLargerInstanceType
							.getHardwareDescription();

						final int numCores = hardwareDescriptionOfLargerInstanceType.getNumberOfCPUCores()
							/ highestAccommodationNumber;
						final long physMem = hardwareDescriptionOfLargerInstanceType.getSizeOfPhysicalMemory()
							/ highestAccommodationNumber;
						final long freeMem = hardwareDescriptionOfLargerInstanceType.getSizeOfFreeMemory()
							/ highestAccommodationNumber;

						pessimisticHardwareDescription = HardwareDescriptionFactory.construct(numCores, physMem,
							freeMem);
					}
>>>>>>> 3b219b1f
				}
			}

			this.instanceTypeDescriptionList.add(InstanceTypeDescriptionFactory.construct(currentInstanceType,
				pessimisticHardwareDescription, numberOfInstances[i]));
		}
	}

	/**
	 * Calculates the instance accommodation matrix which stores how many times a particular instance type can be
	 * accommodated inside another instance type based on the list of available instance types.
	 * 
	 * @return the instance accommodation matrix
	 */
	private int[][] calculateInstanceAccommodationMatrix() {

		if (this.availableInstanceTypes == null) {
			LOG.error("Cannot compute instance accommodation matrix: availableInstanceTypes is null");
			return null;
		}

		final int matrixSize = this.availableInstanceTypes.length;
		final int[][] am = new int[matrixSize][matrixSize];

		// Populate matrix
		for (int i = 0; i < matrixSize; i++) {
			for (int j = 0; j < matrixSize; j++) {

				if (i == j) {
					am[i][j] = 1;
				} else {

					final InstanceType sourceType = this.availableInstanceTypes[i];
					InstanceType targetType = this.availableInstanceTypes[j];

					// How many times can we accommodate source type into target type?
					final int cores = targetType.getNumberOfCores() / sourceType.getNumberOfCores();
					final int cu = targetType.getNumberOfComputeUnits() / sourceType.getNumberOfComputeUnits();
					final int mem = targetType.getMemorySize() / sourceType.getMemorySize();
					final int disk = targetType.getDiskCapacity() / sourceType.getDiskCapacity();

					am[i][j] = Math.min(cores, Math.min(cu, Math.min(mem, disk)));
				}
			}
		}

		return am;
	}

	/**
	 * Returns how many times the instance type stored at index <code>sourceTypeIndex</code> can be accommodated inside
	 * the instance type stored at index <code>targetTypeIndex</code> in the list of available instance types.
	 * 
	 * @param sourceTypeIndex
	 *        the index of the source instance type in the list of available instance types
	 * @param targetTypeIndex
	 *        the index of the target instance type in the list of available instance types
	 * @return the number of times the source type instance can be accommodated inside the target instance
	 */
	private int canBeAccommodated(int sourceTypeIndex, int targetTypeIndex) {

		if (sourceTypeIndex >= this.availableInstanceTypes.length
			|| targetTypeIndex >= this.availableInstanceTypes.length) {
			LOG.error("Cannot determine number of instance accomodations: invalid index");
			return 0;
		}

<<<<<<< HEAD
		return this.instanceAccommodationMatrix[sourceTypeIndex][targetTypeIndex];
=======
		return this.instanceAccommodationMatrix[targetTypeIndex][sourceTypeIndex];
>>>>>>> 3b219b1f
	}
}<|MERGE_RESOLUTION|>--- conflicted
+++ resolved
@@ -15,13 +15,12 @@
 
 package eu.stratosphere.nephele.instance.cluster;
 
+import java.io.BufferedReader;
 import java.io.File;
+import java.io.FileReader;
 import java.io.IOException;
-<<<<<<< HEAD
-=======
 import java.net.InetAddress;
 import java.net.UnknownHostException;
->>>>>>> 3b219b1f
 import java.util.ArrayList;
 import java.util.HashMap;
 import java.util.Iterator;
@@ -29,6 +28,8 @@
 import java.util.Map;
 import java.util.Timer;
 import java.util.TimerTask;
+import java.util.regex.Matcher;
+import java.util.regex.Pattern;
 
 import org.apache.commons.logging.Log;
 import org.apache.commons.logging.LogFactory;
@@ -57,19 +58,9 @@
  * Instance Manager for a static cluster.
  * <p>
  * The cluster manager can handle heterogeneous instances (compute nodes). Each instance type used in the cluster must
-<<<<<<< HEAD
- * be described in the configuration. The configuration must include the number of different instance types as well as
- * description of the hardware profile of each instance type.
- * <p>
- * This is a sample configuration: <code>
- * # number of instance types defined in this cluster
- * clustermgr.nrtypes = 5 
- * 
-=======
  * be described in the configuration.
  * <p>
  * This is a sample configuration: <code>
->>>>>>> 3b219b1f
  * # definition of instances in format
  * # instancename,numComputeUnits,numCores,memorySize,diskCapacity,pricePerHour
  * instancemanager.cluster.type.1 = m1.small,2,1,2048,10,10
@@ -79,14 +70,6 @@
  * instancemanager.cluster.type. = c1.xlarge,8,4,16384,20,40
  * 
  * # default instance type
-<<<<<<< HEAD
- * clustermgr.instancetype.defaultInstance = m1.large
- * </code> Each instance is expected to run exactly one {@link TaskManager}. When the {@link TaskManager} registers with
- * the {@link JobManager} it sends a {@link HardwareDescription} which describes the actual hardware characteristics of
- * the instance (compute node). The cluster manage will attempt to match the report hardware characteristics with one of
- * the configured instance types. Moreover, the cluster manager is capable of partitioning larger instances (compute
- * nodes) into smaller, less powerful instances.
-=======
  * instancemanager.cluster.defaulttype = 1 (pointing to m1.small)
  * </code> Each instance is expected to run exactly one {@link eu.stratosphere.nephele.taskmanager.TaskManager}. When
  * the {@link eu.stratosphere.nephele.taskmanager.TaskManager} registers with the
@@ -94,7 +77,6 @@
  * actual hardware characteristics of the instance (compute node). The cluster manage will attempt to match the report
  * hardware characteristics with one of the configured instance types. Moreover, the cluster manager is capable of
  * partitioning larger instances (compute nodes) into smaller, less powerful instances.
->>>>>>> 3b219b1f
  * <p>
  * This class is thread-safe.
  * 
@@ -106,7 +88,6 @@
 	// ------------------------------------------------------------------------
 	// Internal Constants
 	// ------------------------------------------------------------------------
-<<<<<<< HEAD
 
 	/**
 	 * The log object used to report debugging and error information.
@@ -122,70 +103,38 @@
 	 * The key to extract the configuration directory from the global configuration.
 	 */
 	private final static String CONFIG_DIR_KEY = "config.dir";
-
-	/**
-	 * Period after which we check whether hosts did not send heart-beat
-	 * messages.
-	 */
-	private static final int BASE_INTERVAL = 10 * 1000; // 10 sec.
-=======
-
-	/**
-	 * The log object used to report debugging and error information.
-	 */
-	private static final Log LOG = LogFactory.getLog(ClusterManager.class);
-
-	/**
-	 * The name of the file which contains the IP to instance type mapping.
-	 */
-	private static final String SLAVE_FILE_NAME = "slaves";
-
-	/**
-	 * The key to extract the configuration directory from the global configuration.
-	 */
-	private final static String CONFIG_DIR_KEY = "config.dir";
->>>>>>> 3b219b1f
 
 	/**
 	 * Default duration after which a host is purged in case it did not send
 	 * a heart-beat message.
 	 */
 	private static final int DEFAULT_CLEANUP_INTERVAL = 2 * 60; // 2 min.
+
+	/**
+	 * The key prefix for the configuration parameters that define the different available instance types.
+	 */
+	private static final String INSTANCE_TYPE_PREFIX_KEY = "instancemanager.cluster.type.";
+
+	/**
+	 * The key to retrieve the index of the default instance type from the configuration.
+	 */
+	private static final String DEFAULT_INSTANCE_TYPE_INDEX_KEY = "instancemanager.cluster.defaulttype";
+
+	/**
+	 * The key to retrieve the clean up interval from the configuration.
+	 */
+	private static final String CLEANUP_INTERVAL_KEY = "instancemanager.cluster.cleanupinterval";
+
+	/**
+	 * Regular expression to extract the IP and the instance type of a cluster instance from the slave file.
+	 */
+	private static final Pattern IP_TO_INSTANCE_TYPE_PATTERN = Pattern.compile("^(\\S+)\\s*(\\S*)\\s*$");
 
 	// ------------------------------------------------------------------------
 	// Fields
 	// ------------------------------------------------------------------------
 
 	/**
-	 * The key prefix for the configuration parameters that define the different available instance types.
-	 */
-	private static final String INSTANCE_TYPE_PREFIX_KEY = "instancemanager.cluster.type.";
-
-<<<<<<< HEAD
-	/**
-	 * The default instance type.
-	 */
-=======
-	/**
-	 * The key to retrieve the index of the default instance type from the configuration.
-	 */
-	private static final String DEFAULT_INSTANCE_TYPE_INDEX_KEY = "instancemanager.cluster.defaulttype";
-
-	/**
-	 * The key to retrieve the clean up interval from the configuration.
-	 */
-	private static final String CLEANUP_INTERVAL_KEY = "instancemanager.cluster.cleanupinterval";
-
-	/**
-	 * Regular expression to extract the IP and the instance type of a cluster instance from the slave file.
-	 */
-	private static final Pattern IP_TO_INSTANCE_TYPE_PATTERN = Pattern.compile("^(\\S+)\\s*(\\S*)\\s*$");
-
-	// ------------------------------------------------------------------------
-	// Fields
-	// ------------------------------------------------------------------------
-
-	/**
 	 * Duration after which a host is purged in case it did not send a
 	 * heart-beat message.
 	 */
@@ -194,7 +143,6 @@
 	/**
 	 * The default instance type.
 	 */
->>>>>>> 3b219b1f
 	private final InstanceType defaultInstanceType;
 
 	/**
@@ -213,41 +161,21 @@
 	 * price (cheapest to most expensive).
 	 */
 	private final InstanceType[] availableInstanceTypes;
-<<<<<<< HEAD
-
+
+	/**
+	 * List of instance type descriptions which can be queried by the job manager.
+	 */
 	private final List<InstanceTypeDescription> instanceTypeDescriptionList;
 
 	/**
+	 * Map of IP addresses to instance types.
+	 */
+	private final Map<InetAddress, InstanceType> ipToInstanceTypeMapping = new HashMap<InetAddress, InstanceType>();
+
+	/**
 	 * The network topology of the cluster.
 	 */
 	private final NetworkTopology networkTopology;
-
-	/**
-	 * Object that is notified if instances become available or vanish
-	 */
-	private InstanceListener instanceListener;
-
-	/**
-	 * Matrix storing how many instances of a particular type and be accommodated in another instance type.
-	 */
-	private final int[][] instanceAccommodationMatrix;
-=======
-
-	/**
-	 * List of instance type descriptions which can be queried by the job manager.
-	 */
-	private final List<InstanceTypeDescription> instanceTypeDescriptionList;
-
-	/**
-	 * Map of IP addresses to instance types.
-	 */
-	private final Map<InetAddress, InstanceType> ipToInstanceTypeMapping = new HashMap<InetAddress, InstanceType>();
-
-	/**
-	 * The network topology of the cluster.
-	 */
-	private final NetworkTopology networkTopology;
->>>>>>> 3b219b1f
 
 	/**
 	 * Object that is notified if instances become available or vanish
@@ -308,11 +236,7 @@
 				}
 
 				registeredHosts.entrySet().removeAll(hostsToRemove);
-<<<<<<< HEAD
-				
-=======
-
->>>>>>> 3b219b1f
+
 				updateInstaceTypeDescriptionList();
 			}
 		}
@@ -337,19 +261,11 @@
 		this.instanceAccommodationMatrix = calculateInstanceAccommodationMatrix();
 
 		this.instanceTypeDescriptionList = new SerializableArrayList<InstanceTypeDescription>();
-<<<<<<< HEAD
-
-		long tmpCleanUpInterval = (long) GlobalConfiguration.getInteger(
-			ConfigConstants.INSTANCE_MANAGER_CLEANUP_INTERVAL_KEY, DEFAULT_CLEANUP_INTERVAL) * 1000;
-
-		if ((tmpCleanUpInterval % BASE_INTERVAL) != 0) {
-=======
 
 		long tmpCleanUpInterval = (long) GlobalConfiguration.getInteger(
 			CLEANUP_INTERVAL_KEY, DEFAULT_CLEANUP_INTERVAL) * 1000;
 
 		if (tmpCleanUpInterval < 10) { // Clean up interval must be at least ten seconds
->>>>>>> 3b219b1f
 			LOG.warn("Invalid clean up interval. Reverting to default cleanup interval of " +
 				DEFAULT_CLEANUP_INTERVAL + " secs.");
 			tmpCleanUpInterval = DEFAULT_CLEANUP_INTERVAL;
@@ -358,11 +274,7 @@
 		this.cleanUpInterval = tmpCleanUpInterval;
 
 		int tmpDefaultInstanceTypeIndex = GlobalConfiguration.getInteger(
-<<<<<<< HEAD
-			ConfigConstants.INSTANCE_MANAGER_DEFAULT_INSTANCE_TYPE_INDEX_KEY,
-=======
 			DEFAULT_INSTANCE_TYPE_INDEX_KEY,
->>>>>>> 3b219b1f
 			ConfigConstants.DEFAULT_DEFAULT_INSTANCE_TYPE_INDEX);
 
 		if (tmpDefaultInstanceTypeIndex > this.availableInstanceTypes.length) {
@@ -373,21 +285,15 @@
 		}
 
 		this.defaultInstanceType = this.availableInstanceTypes[tmpDefaultInstanceTypeIndex - 1];
-<<<<<<< HEAD
-=======
 
 		// sort available instances by CPU core
 		sortAvailableInstancesByNumberOfCPUCores();
 
 		// load the network topology from the slave file
 		this.networkTopology = loadNetworkTopology();
->>>>>>> 3b219b1f
-
-		// sort available instances by CPU core
-		sortAvailableInstancesByNumberOfCPUCores();
-
-		// load the network topology from the slave file
-		this.networkTopology = loadNetworkTopology();
+
+		// load IP to instance type mapping from slave file
+		loadIPToInstanceTypeMapping();
 
 		// look every BASEINTERVAL milliseconds for crashed hosts
 		final boolean runTimerAsDaemon = true;
@@ -398,9 +304,6 @@
 	}
 
 	/**
-<<<<<<< HEAD
-	 * Sorts the list of available instance types by the number of CPU cores in an ascending order.
-=======
 	 * Reads the IP to instance type mapping from the slave file.
 	 */
 	private void loadIPToInstanceTypeMapping() {
@@ -463,7 +366,6 @@
 
 	/**
 	 * Sorts the list of available instance types by the number of CPU cores in a descending order.
->>>>>>> 3b219b1f
 	 */
 	private void sortAvailableInstancesByNumberOfCPUCores() {
 
@@ -474,18 +376,11 @@
 		for (int i = 1; i < this.availableInstanceTypes.length; i++) {
 			final InstanceType it = this.availableInstanceTypes[i];
 			int j = i;
-<<<<<<< HEAD
-			while (j > 0 && this.availableInstanceTypes[j - 1].getNumberOfCores() > it.getNumberOfCores()) {
-				this.availableInstanceTypes[j] = this.availableInstanceTypes[j - 1];
-				--j;
-			}
-=======
 			while (j > 0 && this.availableInstanceTypes[j - 1].getNumberOfCores() < it.getNumberOfCores()) {
 				this.availableInstanceTypes[j] = this.availableInstanceTypes[j - 1];
 				--j;
 			}
 			this.availableInstanceTypes[j] = it;
->>>>>>> 3b219b1f
 		}
 	}
 
@@ -544,7 +439,7 @@
 		int count = 1;
 		while (true) {
 
-			final String key = ConfigConstants.INSTANCE_MANAGER_INSTANCE_TYPE_PREFIX_KEY + Integer.toString(count);
+			final String key = INSTANCE_TYPE_PREFIX_KEY + Integer.toString(count);
 			String descr = GlobalConfiguration.getString(key, null);
 
 			if (descr == null) {
@@ -568,13 +463,7 @@
 				LOG.error("Error parsing " + key + ":" + descr + ". Using default using default instance type: " +
 					ConfigConstants.DEFAULT_INSTANCE_TYPE + " for instance type " + count + ".", t);
 
-<<<<<<< HEAD
-				// we need to add an instance type anyways, because otherwise a non-parsable instance description
-				// would cause the numbering to be wrong.
-				instanceTypes.add(InstanceTypeFactory.constructFromDescription(ConfigConstants.DEFAULT_INSTANCE_TYPE));
-=======
 				break;
->>>>>>> 3b219b1f
 			}
 
 			// Increase key index
@@ -668,12 +557,6 @@
 	private ClusterInstance createNewHost(InstanceConnectionInfo instanceConnectionInfo,
 			HardwareDescription hardwareDescription) {
 
-<<<<<<< HEAD
-		final InstanceType instanceType = mactchHardwareDescriptionWithInstanceType(hardwareDescription);
-		if (instanceType == null) {
-			LOG.error("No matching instance type, cannot create cluster instance");
-			return null;
-=======
 		// Check if there is a user-defined instance type for this IP address
 		InstanceType instanceType = this.ipToInstanceTypeMapping.get(instanceConnectionInfo.getAddress());
 		if (instanceType != null) {
@@ -688,7 +571,6 @@
 				LOG.error("No matching instance type, cannot create cluster instance");
 				return null;
 			}
->>>>>>> 3b219b1f
 		}
 
 		// Try to match new host with a stub host from the existing topology
@@ -756,13 +638,8 @@
 	 */
 	private InstanceType mactchHardwareDescriptionWithInstanceType(HardwareDescription hardwareDescription) {
 
-<<<<<<< HEAD
-		// Assumes that the available instance types are ordered by number of CPU cores in ascending order
-		for (int i = this.availableInstanceTypes.length - 1; i >= 0; i--) {
-=======
 		// Assumes that the available instance types are ordered by number of CPU cores in descending order
 		for (int i = 0; i < this.availableInstanceTypes.length; i++) {
->>>>>>> 3b219b1f
 
 			final InstanceType candidateInstanceType = this.availableInstanceTypes[i];
 			// Check if number of CPU cores match
@@ -775,11 +652,8 @@
 			if (candidateInstanceType.getMemorySize() > memoryInMB) {
 				continue;
 			}
-<<<<<<< HEAD
-=======
 
 			return candidateInstanceType;
->>>>>>> 3b219b1f
 		}
 
 		LOG.error("Cannot find matching instance type for hardware description ("
@@ -869,11 +743,7 @@
 	 */
 	@Override
 	public synchronized List<InstanceTypeDescription> getListOfAvailableInstanceTypes() {
-<<<<<<< HEAD
-		
-=======
-
->>>>>>> 3b219b1f
+
 		return this.instanceTypeDescriptionList;
 	}
 
@@ -914,16 +784,6 @@
 
 			// Update number of instances
 			int highestAccommodationNumber = -1;
-<<<<<<< HEAD
-			int highestAccomodationIndex = -1;
-			for (int j = 0; j < this.availableInstanceTypes.length; j++) {
-				final int accommodationNumber = canBeAccommodated(j, i);
-				if (accommodationNumber > 0) {
-					numberOfInstances[i] += numberOfMatchingInstances * accommodationNumber;
-					if (accommodationNumber > highestAccommodationNumber) {
-						highestAccommodationNumber = accommodationNumber;
-						highestAccomodationIndex = j;
-=======
 			int highestAccommodationIndex = -1;
 			for (int j = 0; j < this.availableInstanceTypes.length; j++) {
 				final int accommodationNumber = canBeAccommodated(j, i);
@@ -934,7 +794,6 @@
 					if (accommodationNumber > highestAccommodationNumber) {
 						highestAccommodationNumber = accommodationNumber;
 						highestAccommodationIndex = j;
->>>>>>> 3b219b1f
 					}
 				}
 			}
@@ -949,18 +808,6 @@
 
 			} else {
 
-<<<<<<< HEAD
-				if (highestAccommodationNumber > 0) {
-					final HardwareDescription descriptionOfLargerInstance = this.instanceTypeDescriptionList.get(
-						highestAccomodationIndex).getHardwareDescription();
-
-					final int numCores = descriptionOfLargerInstance.getNumberOfCPUCores() / highestAccommodationNumber;
-					final long physMem = descriptionOfLargerInstance.getSizeOfPhysicalMemory()
-						/ highestAccommodationNumber;
-					final long freeMem = descriptionOfLargerInstance.getSizeOfFreeMemory();
-
-					pessimisticHardwareDescription = HardwareDescriptionFactory.construct(numCores, physMem, freeMem);
-=======
 				if (highestAccommodationIndex < i) { // Since highestAccommodationIndex smaller than my index, the
 														// target instance must be more powerful
 
@@ -980,7 +827,6 @@
 						pessimisticHardwareDescription = HardwareDescriptionFactory.construct(numCores, physMem,
 							freeMem);
 					}
->>>>>>> 3b219b1f
 				}
 			}
 
@@ -1048,10 +894,6 @@
 			return 0;
 		}
 
-<<<<<<< HEAD
-		return this.instanceAccommodationMatrix[sourceTypeIndex][targetTypeIndex];
-=======
 		return this.instanceAccommodationMatrix[targetTypeIndex][sourceTypeIndex];
->>>>>>> 3b219b1f
 	}
 }